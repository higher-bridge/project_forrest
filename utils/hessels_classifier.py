"""
project_forrest
Copyright (C) 2021 Utrecht University

This program is free software: you can redistribute it and/or modify
it under the terms of the GNU General Public License as published by
the Free Software Foundation, either version 3 of the License, or
(at your option) any later version.

This program is distributed in the hope that it will be useful,
but WITHOUT ANY WARRANTY; without even the implied warranty of
MERCHANTABILITY or FITNESS FOR A PARTICULAR PURPOSE.  See the
GNU General Public License for more details.

You should have received a copy of the GNU General Public License
along with this program.  If not, see <http://www.gnu.org/licenses/>.

------------------------------
Python implementation of slow/fast phase classifier as in Roy S. Hessels, Andrea J. van Doorn, Jeroen S. Benjamins,
Gijs A. Holleman & Ignace T. C. Hooge (2020). Task-related gaze control in human crowd navigation.
Attention, Perception, & Psychophysics 82, pp. 2482–2501. doi: 10.3758/s13414-019-01952-9

Original Matlab implementation (and remaining documentation) can be found at:
https://github.com/dcnieho/GlassesViewer/tree/master/user_functions/HesselsEtAl2020
"""

from pathlib import Path
from typing import List, Tuple

import numpy as np
import pandas as pd
from scipy.signal import savgol_filter

from constants import (HESSELS_LAMBDA, HESSELS_MAX_ITER, HESSELS_MIN_FIX, HESSELS_THR, HESSELS_WINDOW_SIZE,
                       HESSELS_MIN_AMP, HESSELS_SAVGOL_LEN, PX2DEG, PURSUIT_AS_FIX, PURSUIT_THR, HZ)


### STATISTICS FUNCTIONS ###
def _get_amplitudes(start_x: np.ndarray, start_y: np.ndarray,
                    end_x: np.ndarray, end_y: np.ndarray,
                    to_dva: bool = True) -> np.ndarray:
    amps = np.sqrt((end_x - start_x) ** 2 + (end_y - start_y) ** 2)

    if to_dva:
        amps *= PX2DEG

    return amps.round(3)


def _get_starts_ends(x: np.ndarray, y: np.ndarray, imarks: np.ndarray) -> Tuple[np.ndarray, np.ndarray,
                                                                                np.ndarray, np.ndarray]:
    start_x, end_x = [], []
    start_y, end_y = [], []
    for start, end in zip(imarks[:-1], imarks[1:]):
        start_x.append(x[start])
        end_x.append(x[end])
        start_y.append(y[start])
        end_y.append(y[end])

    start_x.append(np.nan)
    end_x.append(np.nan)
    start_y.append(np.nan)
    end_y.append(np.nan)

    return np.array(start_x).round(2), np.array(start_y).round(2), np.array(end_x).round(2), np.array(end_y).round(2)


def _get_durations(smarks: np.ndarray) -> np.ndarray:
    durations = np.full(len(smarks), np.nan, dtype=float)
    durations[:-1] = smarks[1:] - smarks[:-1]
    return durations.round(3)


def _get_velocities(vel: np.ndarray, imarks: np.ndarray, stat: str, to_dva: bool = True) -> np.ndarray:
    velocities = []
    for start, end in zip(imarks[:-1], imarks[1:]):
        vels = vel[start:end]

        if stat == 'peak':
            velocities.append(np.max(vels))
        elif stat == 'mean':
            velocities.append(np.nanmean(vels))
        elif stat == 'median':
            velocities.append(np.nanmedian(vels))
        else:
            velocities.append(np.nan)
            raise UserWarning(f'Cannot compute {stat} of velocities')

    velocities.append(np.nan)
    velocities = np.array(velocities)

    if to_dva:
        velocities *= PX2DEG

    velocities *= HZ

    return velocities.round(3)


def _split_slow_phase(df: pd.DataFrame) -> pd.DataFrame:
    vel = list(df['avg_vel'])
    label = list(df['label'])

    # Rename 'faster' slow phases (above PURSUIT_THR) to 'purs'
    for i, v in enumerate(vel):
        if label[i] == 'FIXA' and v > PURSUIT_THR:
            label[i] = 'PURS'

    df['label'] = label

    return df


### CLASSIFIER IMPLEMENTATION ###
def detect_velocity(p: np.ndarray, t: np.ndarray) -> np.ndarray:
    """
    I think this causes some rounding errors? Or at least gives different results than detect_velocity_python()
    :param p: array of position over time (x or y)
    :param t: array of timestamps
    :return:
    """
    delta_time_1 = t[1:-1] - t[0:-2]
    delta_pos_1  = p[1:-1] - p[0:-2]
    delta_time_2 = t[2:] - t[1:-1]
    delta_pos_2  = p[2:] - p[1:-1]

    # Compute velocities
    vel = ((delta_pos_1 / delta_time_1) + (delta_pos_2 / delta_time_2)) / 2

    # Initialize array of nan's and fill all (except first and last value) with the computed velocities
    velocities = np.full(len(delta_pos_1) + 2, np.nan, dtype=float)
    velocities[1:-1] = vel

    return velocities


def detect_velocity_python(x: np.ndarray, y: np.ndarray, ts: np.ndarray) -> np.ndarray:
    # Assert that measurement rate is constant.
    delta_time = ts[1:] - ts[:-1]
    assert np.nanstd(delta_time) <= .1, 'Use detect_velocity() for non-constant measurement rates!'

    # Compile x/y arrays into tuples
    locs = [(x_, y_) for x_, y_ in zip(x, y)]

    # Create empty array with velocities
    vel = np.full(len(locs), np.nan, dtype=float)

    # Loop through locations + staggered locations (delta +1) and get the euclidean distance.
    # Since time delta is constant we don't need to take that into account
    for i, (xy, xyd) in enumerate(zip(locs[:-1], locs[1:])):
        d = [(loc1 - loc2) ** 2 for loc1, loc2 in zip(xy, xyd)]  # Get squared x and y deltas
        dist = np.sqrt(sum(d))                                   # sqrt of sum of distances (bonus trick: works in n dimensions)
        vel[i + 1] = (round(dist, 3))                            # Measurement rate is constant, so distance == velocity

    return vel


def detect_switches(qvel: np.ndarray) -> Tuple[np.ndarray, np.ndarray]:
    v = np.full(len(qvel) + 2, False, dtype=bool)
    v[1:-1] = qvel
    v = v.astype(int)

    v0 = v[:-1]
    v1 = v[1:]
    switches = v0 - v1

    # If False - True (0 - 1): switch_on, if True - False (1 - 0): switch_off
    switch_on = np.argwhere(switches == -1)
    switch_off = np.argwhere(switches == 1) - 1  # Subtract 1 from each element

    return switch_on.ravel(), switch_off.ravel()


def merge_fix_candidates(idxs: np.ndarray, x: np.ndarray, y: np.ndarray) -> np.ndarray:
    # idxs contains only starts, with slow/fast alternating
    fast_starts = idxs[1:-1:2]  # Take 1st element (0th is slow phase) and keep skipping two
    fast_ends = idxs[2::2] - 1  # Stagger by 1 so we get the start indices of the next slow phase, and remove 1 from all

    # Loop through start/end indices of the fast phases and determine if amplitude is too low
    remove_from_idxs = []
    for s, e in zip(fast_starts, fast_ends):
        amp = _get_amplitudes(x[s], y[s], x[e], y[e], to_dva=True)
        if amp < HESSELS_MIN_AMP:
            remove_from_idxs.append(s)
            remove_from_idxs.append(e + 1)  # We did ends - 1, so now we have to add it back to get a valid index

    mask = [i for i, x in enumerate(idxs) if x in remove_from_idxs]
    keep_idxs = np.delete(idxs, mask)

    return keep_idxs


def fmark(vel: np.ndarray, ts: np.ndarray, thr: np.ndarray) -> np.ndarray:
    qvel = vel < thr

    # Get indices of starts and ends of fixation candidates
    switch_on, switch_off = detect_switches(qvel)
    time_on, time_off = ts[switch_on], ts[switch_off]

    # Get durations of candidates and find at which indices they are long enough. Then select only those.
    time_deltas = time_off - time_on
    qfix = np.argwhere(time_deltas > HESSELS_MIN_FIX)
    time_on = time_on[qfix].ravel()
    time_off = time_off[qfix].ravel()

    # Combine the two lists and sort the timestamps
    times_sorted = sorted(np.concatenate([time_on, time_off]))

    return np.array(times_sorted)


def threshold(vel: np.ndarray) -> np.array:
    # Retrieve where vel is neither below threshold (and not nan), and get indices of those positions
    valid_idxs = np.argwhere(vel < HESSELS_THR).ravel()

    mean_vel = np.nanmean(vel[valid_idxs])
    std_vel = np.nanstd(vel[valid_idxs])

    if np.isnan(mean_vel):
        return np.array([np.nan] * len(vel))

    counter = 0
    prev_thr = HESSELS_THR

    while True:
        thr2 = mean_vel + (HESSELS_LAMBDA * std_vel)
        valid_idxs = np.argwhere(vel < thr2).ravel()

        # Round to several decimals because of our high sampling rate (counter still doesn't exceed ~20 on average)
        if round(thr2, 6) == round(prev_thr, 6) or counter >= HESSELS_MAX_ITER:
            break

        mean_vel = np.nanmean(vel[valid_idxs])
        std_vel = np.nanstd(vel[valid_idxs])
        prev_thr = thr2
        counter += 1

    thr2 = mean_vel + (HESSELS_LAMBDA * std_vel)
    return np.array([thr2] * len(vel))


def load_data(f: Path, delimiter: str, header) -> pd.DataFrame:
    df = pd.read_csv(f, delimiter=delimiter, header=header)

    # Add colnames, drop last two (hardcoded for the studyforrest dataset, needs changing with other datasets)
    df.columns = ['x', 'y', 'pupilsize', 'frameno']
    df = df.drop(['pupilsize', 'frameno'], axis=1)

    # Data is steady 1kHz, but has no timestamps, so add (in ms)
    df['time'] = np.arange(len(df))

    return df


def classify_hessels2020(f: Path, delimiter='\t', header=None, verbose: bool = False) -> bool:
    """
    Implementation of Hessels et al., 2020 (see docstring at top of file)
    :param f: A pathlib Path to file (in this case .tsv)
    :param header: Whether the file has column headers (e.g. None or 0), see pandas documentation
    :param delimiter: The delimiter in the file. Use None for normal csv
    :param verbose: A bool indicating whether to print progress
    :return: A bool which indicates success or failure. Dataframe is immediately written to file
    """
    np.seterr(divide='ignore', invalid='ignore')

    try:
        df = load_data(f, delimiter, header)
        x_before = np.array(df['x'])
        y_before = np.array(df['y'])
        ts = np.array(df['time']).astype(int)

<<<<<<< HEAD
        filter_len = 31
        x = savgol_filter(x_before, filter_len, 2, mode='nearest')
        y = savgol_filter(y_before, filter_len, 2, mode='nearest')
=======
        x = savgol_filter(x_before, HESSELS_SAVGOL_LEN, 2, mode='nearest')
        y = savgol_filter(y_before, HESSELS_SAVGOL_LEN, 2, mode='nearest')
        # plot_timeseries(x_before[:1000], x[:1000], str(f.stem), smoothing=f'savgol ({HESSELS_SAVGOL_LEN}, 2)')
>>>>>>> f9e8148f

        # Retrieve euclidean velocity from each datapoint to the next
        # vx = detect_velocity(x, ts)
        # vy = detect_velocity(y, ts)
        # vel = np.sqrt(vx ** 2 + vy ** 2)

        vel = detect_velocity_python(x, y, ts)

        window_size = int(HESSELS_WINDOW_SIZE)
        last_window_start_idx = len(ts) - window_size

        thr, ninwin = np.zeros(len(ts)), np.zeros(len(ts))

        start_indices = list(np.arange(0, last_window_start_idx, step=100))
        for i in start_indices:
            idxs = np.arange(i, i + window_size + 1)

            window_thr = threshold(vel[idxs])
            thr[idxs] += window_thr
            ninwin[idxs] += 1

            if verbose and i % round(last_window_start_idx / 5) == 0:
                print(f'Processed {i} of {len(start_indices)} threshold windows '
                      f'({round((i / len(start_indices)) * 100)}%)', end='\r')

        thr /= ninwin

        emarks = fmark(vel, ts, thr)  # Get slow events

        # Get indices of timestamps if they are in emarks
        imarks = [i for i, t in enumerate(ts) if t in emarks]  # Get index of timestamp if that ts is found in emarks
        assert len(emarks) == len(imarks), 'Not all output samples have a corresponding input time!'

        starts, ends = np.array(imarks[::2]), np.array(imarks[1::2])
        imarks = np.array(sorted(np.concatenate([starts, ends + 1])))

        imarks = merge_fix_candidates(imarks, x, y)

        try:
            smarks = ts[imarks]
        except IndexError as e:
            print(f, e)
            imarks[-1] -= 1
            smarks = ts[imarks]

        # Alternate slow and fast phases
        phase_types = []
        for i, _ in enumerate(imarks):
            if i % 2 == 0:
                phase_types.append('FIXA')
            else:
                phase_types.append('SACC')

        # Check for too much missing data
        for i in range(len(imarks) - 1):
            idxs = np.arange(imarks[i] + 1, imarks[i + 1] - 2)
            nans = np.sum(np.isnan(x[idxs]))
            if nans >= (len(idxs) / 2):
                phase_types[i] = 'none'

        # Retrieve some extra information from the data
        start_x, start_y, end_x, end_y = _get_starts_ends(x, y, imarks)
        results = {'label':     phase_types,
                   'onset':     smarks / 1000,
                   'duration':  _get_durations(smarks) / 1000,
                   'amp':       _get_amplitudes(start_x, start_y, end_x, end_y),
                   'avg_vel':   _get_velocities(vel, imarks, 'mean'),
                   'med_vel':   _get_velocities(vel, imarks, 'median'),
                   'peak_vel':  _get_velocities(vel, imarks, 'peak'),
                   'start_x':   start_x,
                   'start_y':   start_y,
                   'end_x':     end_x,
                   'end_y':     end_y
                   }

        results = pd.DataFrame(results)
        results = results.loc[results['duration'] >= .03]  # Keep only rows where 30ms < duration < 3000ms
        results = results.loc[results['duration'] <= 3.0]  # Keep only rows where 30ms < duration < 3000ms
        results = results.loc[results['peak_vel'] <= 1000]

        if not PURSUIT_AS_FIX:
            results = _split_slow_phase(results)

        if verbose:
            print(results.head())

        results.to_csv(str(f).replace('.tsv', '-extracted.tsv'), sep=delimiter)
        return True

    except Exception as e:
        print(f'Error while classifying {str(f)}: {e}')

        results = {'label':     [np.nan],
                   'onset':     [np.nan],
                   'duration':  [np.nan],
                   'amp':       [np.nan],
                   'avg_vel':   [np.nan],
                   'med_vel':   [np.nan],
                   'peak_vel':  [np.nan],
                   'start_x':   [np.nan],
                   'start_y':   [np.nan],
                   'end_x':     [np.nan],
                   'end_y':     [np.nan]}
        results = pd.DataFrame(results)
        results.to_csv(str(f).replace('.tsv', '-extracted.tsv'), sep=delimiter)

        return False<|MERGE_RESOLUTION|>--- conflicted
+++ resolved
@@ -269,15 +269,9 @@
         y_before = np.array(df['y'])
         ts = np.array(df['time']).astype(int)
 
-<<<<<<< HEAD
-        filter_len = 31
-        x = savgol_filter(x_before, filter_len, 2, mode='nearest')
-        y = savgol_filter(y_before, filter_len, 2, mode='nearest')
-=======
         x = savgol_filter(x_before, HESSELS_SAVGOL_LEN, 2, mode='nearest')
         y = savgol_filter(y_before, HESSELS_SAVGOL_LEN, 2, mode='nearest')
         # plot_timeseries(x_before[:1000], x[:1000], str(f.stem), smoothing=f'savgol ({HESSELS_SAVGOL_LEN}, 2)')
->>>>>>> f9e8148f
 
         # Retrieve euclidean velocity from each datapoint to the next
         # vx = detect_velocity(x, ts)
