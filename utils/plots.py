"""
project_forrest
Copyright (C) 2021 Utrecht University

This program is free software: you can redistribute it and/or modify
it under the terms of the GNU General Public License as published by
the Free Software Foundation, either version 3 of the License, or
(at your option) any later version.

This program is distributed in the hope that it will be useful,
but WITHOUT ANY WARRANTY; without even the implied warranty of
MERCHANTABILITY or FITNESS FOR A PARTICULAR PURPOSE.  See the
GNU General Public License for more details.

You should have received a copy of the GNU General Public License
along with this program.  If not, see <http://www.gnu.org/licenses/>.
"""

from pathlib import Path
import pickle
from typing import List, Tuple

import matplotlib.pyplot as plt
import numpy as np
import pandas as pd
import seaborn as sns
from matplotlib import rcParams
from scipy.stats import ttest_1samp

from constants import DEP_VAR_BINARY, IND_VARS, ROOT_DIR, SD_DEV_THRESH, HESSELS_WINDOW_SIZE
from utils.pipeline_helper import rename_features


def plot_phase_distributions(files_et: List[Path]) -> None:
    files = [str(f).replace('.tsv', '-extracted.tsv') for f in files_et]
    dfs = [pd.read_csv(f, delimiter='\t') for f in files]
    df = pd.concat(dfs)
    df = df.loc[df['label'] != 'none']

    for feat in ['duration', 'amp', 'avg_vel', 'med_vel', 'peak_vel']:
        plt.figure()
        sns.histplot(x=feat, data=df, hue='label',
                     multiple='layer', stat='count', element='step')
        plt.xlabel(rename_features(feat))
        # plt.legend(title='Phase type')

        plt.tight_layout()

        save_path = ROOT_DIR / 'results' / 'plots' / f'phase_hist_{feat}_window_{HESSELS_WINDOW_SIZE}.png'
        plt.savefig(save_path, dpi=600)

        plt.show()


def plot_timeseries(x: np.ndarray, x_after: np.ndarray, f: str, smoothing: str) -> None:
    p = plt.figure()
    plt.plot(np.arange(len(x)), x, label='before filter',
             color='black', linewidth=.7)
    plt.plot(np.arange(len(x)), x_after, label=smoothing,
             color='red', linewidth=.7)

    plt.xlabel('Time (ms)')
    plt.ylabel('x')

    plt.legend()
    plt.title(f, fontsize=8)

    plt.tight_layout()
    plt.show()
    plt.close(p)


def plot_feature_hist(df: pd.DataFrame, dpi=200) -> None:
    features = IND_VARS + ['count']
    move_types = list(df['label'].unique())

    nrows = len(features)
    ncols = len(move_types)

    f = plt.figure(figsize=(7.5, 1.35 * nrows))
    axes = [f.add_subplot(nrows, ncols, x + 1) for x in range(nrows * ncols)]

    palette = sns.color_palette('tab10')

    i = 0
    for row, feature in enumerate(features):
        for col, move_type in enumerate(move_types):
            df_move_type = df.loc[df['label'] == move_type]
            df_low = df_move_type.loc[df_move_type[DEP_VAR_BINARY] == 'low']
            df_high = df_move_type.loc[df_move_type[DEP_VAR_BINARY] == 'high']

            sns.kdeplot(x=feature, data=df_high, ax=axes[i],
                        label='High', color=palette[1],
                        fill=True, linewidth=2.5,
                        common_norm=False, linestyle='--',
                        clip=(0.0, 350))
            sns.kdeplot(x=feature, data=df_low, ax=axes[i],
                        label='Low', color=palette[0],
                        fill=True, linewidth=2.5,
                        common_norm=False, linestyle='-',
                        clip=(0.0, 350))

            # Remove y-ticks
            axes[i].set_yticks(list())

            # Set feature label only on first column
            if i % ncols == 0:
                axes[i].set_ylabel(rename_features(feature), fontsize=9)
            else:
                axes[i].set_ylabel('')

            # Set movement type label only beneath last row
            if i >= (nrows * ncols) - ncols:
                axes[i].set_xlabel(f'{move_type}s')
            else:
                axes[i].set_xlabel('')

            # Set legend only in top-left panel
            if i == 0:
                axes[i].legend(fontsize=10, title='Heart rate', loc='best')

            if i < ncols:
                print(f'{move_type}, {len(df_low)} low, {len(df_high)} high,',
                      f'{len(df_move_type) - len(df_low) - len(df_high)} in between. {len(df_move_type)} total.')

            i += 1

    plt.tight_layout()
    save_path = ROOT_DIR / 'results' / 'plots' / f'feature_hist.png'
    plt.savefig(save_path, dpi=dpi)

    save_path = ROOT_DIR / 'results' / 'plots' / f'feature_hist.tiff'
    plt.savefig(save_path, dpi=dpi)

    plt.show()


def plot_heartrate_hist(df: pd.DataFrame) -> None:
    df['Heart rate'] = df[DEP_VAR_BINARY]

    f = plt.figure(figsize=(7.5, 10))
    axes = [f.add_subplot(8, 2, i + 1) for i in range(len(list(df['ID'].unique())))]

    for i, ID in enumerate(list(df['ID'].unique())):
        df_ = df.loc[df['ID'] == ID]

        sns.histplot(x='heartrate', data=df_, ax=axes[i], hue='Heart rate',
                     stat='count', multiple='layer', discrete=False, element='step', alpha=.3,
                     common_norm=True, linestyle='-',
                     legend=True if i == 0 else False)

        axes[i].set_xlabel('')
        axes[i].set_ylabel('')

    plt.tight_layout()
    save_path = ROOT_DIR / 'results' / 'plots' / 'heartrate_hist.png'
    plt.savefig(save_path, dpi=600)
    plt.show()


def plot_heartrate_over_time(df: pd.DataFrame, feature: str = 'heartrate') -> None:
    f = plt.figure(figsize=(7.5, 10))
    axes = [f.add_subplot(8, 2, i + 1) for i in range(len(list(df['ID'].unique())))]

    for i, ID in enumerate(list(df['ID'].unique())):
        df_ = df.loc[df['ID'] == ID]
        df_ = df_.loc[df_['label'] == 'Fixation']

        if DEP_VAR_BINARY != 'label_hr_medsplit':

            if DEP_VAR_BINARY == 'label_hr':
                mean_hr = np.mean(df_[feature])
            elif DEP_VAR_BINARY == 'label_hr_median':
                mean_hr = np.median(df_[feature])
            else:
                raise UserWarning(f'Cannot plot heart rate split lines with feature {DEP_VAR_BINARY}')

            sd_hr = np.std(df_[feature])
            top = mean_hr + (sd_hr * SD_DEV_THRESH)
            bottom = mean_hr - (sd_hr * SD_DEV_THRESH)

        else:
            top = np.median(df_[feature])
            bottom = top

        sns.lineplot(x='chunk', y=feature, data=df_, ax=axes[i],
                     sort=False)
        axes[i].axhline(y=top, xmin=0, xmax=240, color='red', linestyle='--')
        axes[i].axhline(y=bottom, xmin=0, xmax=240, color='red', linestyle='--')

        # Set feature label only on first column
        if i % 2 == 0:
            axes[i].set_ylabel(feature)
        else:
            axes[i].set_ylabel('')

        axes[i].set_xlabel('')

    plt.tight_layout()
    save_path = ROOT_DIR / 'results' / 'plots' / f'{feature}_over_time.png'
    plt.savefig(save_path, dpi=600)
    plt.show()


def test_if_significant_from_mean(values: pd.Series, overall_mean: np.array) -> bool:
    alternative = 'less' if np.mean(values) < overall_mean else 'greater'
    t, p = ttest_1samp(values, overall_mean, alternative=alternative)

    if p < .05:
        return True
    else:
        return False


def plot_feature_importance(feature_explosion: bool, feature_reduction: bool, dpi=300) -> None:
    path = ROOT_DIR / 'results' / f'best_estimator_importances_EXP{int(feature_explosion)}_RED{int(feature_reduction)}.csv'
    df = pd.read_csv(path)
    df = df.drop(['Unnamed: 0'], axis=1)

    features_ = [c.split() for c in df.columns]
    features = [f'{f[1]} {rename_features(f[0])}' for f in features_]
    df.columns = features

    # Sort dataframe by mean
    df_sorted = df.reindex(df.mean().sort_values().index, axis=1)

    # Melt the dataframe so that feature and value get their own columns
    df_ = df_sorted.melt(var_name='Feature', value_name='Feature importance')
    df_['Movement type'] = df_['Feature'].apply(lambda x: x.split()[0])
    df_['Movement type'] = pd.Categorical(df_['Movement type'])

    plt.figure(figsize=(7.5, .33 * (len(list(df_['Feature'].unique())))))
    sns.barplot(y='Feature', x='Feature importance', data=df_,
                color='gray',
                capsize=.5, errwidth=1.2,
                orient='h')
    plt.axvline(x=np.mean(df_['Feature importance']), linestyle='--', color='red')
<<<<<<< HEAD
    plt.xlabel(f'Feature importance coefficient')  # (explosion={feature_explosion}, reduction={feature_reduction})')
=======
    plt.xlabel(f'Feature importance')  # (explosion={feature_explosion}, reduction={feature_reduction})')
>>>>>>> f9e8148f

    # Compute the mean impurity for each feature, so we can use it later to determine the max and plot a * besides it
    feature_means = [np.mean(df_.loc[df_['Feature'] == feat]['Feature importance']) for feat in list(df_['Feature'].unique())]

    # Run a one_sample t-test for each feature, comparing it to the overall mean
    for i, feat in enumerate(list(df_['Feature'].unique())):
        df_feat = df_.loc[df_['Feature'] == feat]
        p = test_if_significant_from_mean(df_feat['Feature importance'],
                                          np.mean(df_['Feature importance']))

        if p:
            plt.text(x=max(feature_means) * 1.2, y=i, s='*',
                     color='red', ha='center', va='center',
                     fontsize=13)

    plt.xlim((0, max(feature_means) * 1.3))
    plt.tight_layout()
    savepath = ROOT_DIR / 'results' / 'plots' / f'feature_importances_EXP{int(feature_explosion)}_RED{int(feature_reduction)}.png'
    plt.savefig(savepath, dpi=dpi)

    savepath = ROOT_DIR / 'results' / 'plots' / f'feature_importances_EXP{int(feature_explosion)}_RED{int(feature_reduction)}.tiff'
    plt.savefig(savepath, dpi=dpi)

    plt.show()


def compute_subplot_layout(columns: int) -> Tuple[int, int]:
    if columns % 4 == 0:
        return int(columns / 4), 4
    elif columns % 3 == 0:
        return int(columns / 3), 3
    else:
        return int(columns / 2), 2<|MERGE_RESOLUTION|>--- conflicted
+++ resolved
@@ -235,11 +235,7 @@
                 capsize=.5, errwidth=1.2,
                 orient='h')
     plt.axvline(x=np.mean(df_['Feature importance']), linestyle='--', color='red')
-<<<<<<< HEAD
     plt.xlabel(f'Feature importance coefficient')  # (explosion={feature_explosion}, reduction={feature_reduction})')
-=======
-    plt.xlabel(f'Feature importance')  # (explosion={feature_explosion}, reduction={feature_reduction})')
->>>>>>> f9e8148f
 
     # Compute the mean impurity for each feature, so we can use it later to determine the max and plot a * besides it
     feature_means = [np.mean(df_.loc[df_['Feature'] == feat]['Feature importance']) for feat in list(df_['Feature'].unique())]
